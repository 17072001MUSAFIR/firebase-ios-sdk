--- conflicted
+++ resolved
@@ -16,12 +16,9 @@
 
 #include "Firestore/core/src/firebase/firestore/remote/grpc_connection.h"
 
-<<<<<<< HEAD
+#include <algorithm>
 #include <fstream>
 #include <sstream>
-=======
-#include <algorithm>
->>>>>>> 0a6f29a7
 #include <string>
 #include <utility>
 
@@ -57,20 +54,12 @@
 
 }  // namespace
 
-<<<<<<< HEAD
 std::string GrpcConnection::test_certificate_path_;
 
-GrpcConnection::GrpcConnection(
-    const DatabaseInfo &database_info,
-    util::AsyncQueue *worker_queue,
-    grpc::CompletionQueue *grpc_queue,
-    std::unique_ptr<ConnectivityMonitor> connectivity_monitor)
-=======
 GrpcConnection::GrpcConnection(const DatabaseInfo& database_info,
                                util::AsyncQueue* worker_queue,
                                grpc::CompletionQueue* grpc_queue,
                                ConnectivityMonitor* connectivity_monitor)
->>>>>>> 0a6f29a7
     : database_info_{&database_info},
       worker_queue_{NOT_NULL(worker_queue)},
       grpc_queue_{NOT_NULL(grpc_queue)},
@@ -80,13 +69,8 @@
 
 void GrpcConnection::Shutdown() {
   // Fast finish any pending calls. This will not trigger the observers.
-<<<<<<< HEAD
-  for (GrpcCallInterface *call : active_calls_) {
-    call->Finish();
-=======
   for (GrpcCall* call : active_calls_) {
     call->FinishImmediately();
->>>>>>> 0a6f29a7
   }
 }
 
@@ -130,7 +114,6 @@
     LOG_DEBUG("Creating Firestore stub.");
     grpc_channel_ = CreateChannel();
     grpc_stub_ = absl::make_unique<grpc::GenericStub>(grpc_channel_);
-<<<<<<< HEAD
   }
 }
 
@@ -139,8 +122,6 @@
     return grpc::CreateChannel(
         database_info_->host(),
         grpc::SslCredentials(grpc::SslCredentialsOptions()));
-=======
->>>>>>> 0a6f29a7
   }
 
   std::fstream cert_file{test_certificate_path_};
@@ -154,12 +135,6 @@
                                    grpc::SslCredentials(options), args);
 }
 
-std::shared_ptr<grpc::Channel> GrpcConnection::CreateChannel() const {
-  return grpc::CreateChannel(
-      database_info_->host(),
-      grpc::SslCredentials(grpc::SslCredentialsOptions()));
-}
-
 std::unique_ptr<GrpcStream> GrpcConnection::CreateStream(
     absl::string_view rpc_name,
     const Token& token,
@@ -171,15 +146,12 @@
       grpc_stub_->PrepareCall(context.get(), MakeString(rpc_name), grpc_queue_);
   return absl::make_unique<GrpcStream>(std::move(context), std::move(call),
                                        worker_queue_, this, observer);
-<<<<<<< HEAD
 }
 
 std::unique_ptr<GrpcUnaryCall> GrpcConnection::CreateUnaryCall(
     absl::string_view rpc_name,
-    const Token &token,
-    const grpc::ByteBuffer &message) {
-  LOG_DEBUG("Creating gRPC unary call");
-
+    const Token& token,
+    const grpc::ByteBuffer& message) {
   EnsureActiveStub();
 
   auto context = CreateContext(token);
@@ -187,21 +159,6 @@
                                            message, grpc_queue_);
   return absl::make_unique<GrpcUnaryCall>(std::move(context), std::move(call),
                                           worker_queue_, this, message);
-=======
->>>>>>> 0a6f29a7
-}
-
-std::unique_ptr<GrpcUnaryCall> GrpcConnection::CreateUnaryCall(
-    absl::string_view rpc_name,
-    const Token& token,
-    const grpc::ByteBuffer& message) {
-  EnsureActiveStub();
-
-  auto context = CreateContext(token);
-  auto call = grpc_stub_->PrepareUnaryCall(context.get(), MakeString(rpc_name),
-                                           message, grpc_queue_);
-  return absl::make_unique<GrpcUnaryCall>(std::move(context), std::move(call),
-                                          worker_queue_, this, message);
 }
 
 std::unique_ptr<GrpcStreamingReader> GrpcConnection::CreateStreamingReader(
@@ -222,33 +179,19 @@
       [this](ConnectivityMonitor::NetworkStatus /*ignored*/) {
         // Calls may unregister themselves on cancel, so make a protective copy.
         auto calls = active_calls_;
-<<<<<<< HEAD
-        for (GrpcCallInterface *call : calls) {
-          // This will trigger the observers.
-          call->FinishWithError(Status{FirestoreErrorCode::Unavailable,
-=======
         for (GrpcCall* call : calls) {
           // This will trigger the observers.
           call->FinishAndNotify(Status{FirestoreErrorCode::Unavailable,
->>>>>>> 0a6f29a7
                                        "Network connectivity changed"});
         }
       });
 }
 
-<<<<<<< HEAD
-void GrpcConnection::Register(GrpcCallInterface *call) {
-  active_calls_.push_back(call);
-}
-
-void GrpcConnection::Unregister(GrpcCallInterface *call) {
-=======
 void GrpcConnection::Register(GrpcCall* call) {
   active_calls_.push_back(call);
 }
 
 void GrpcConnection::Unregister(GrpcCall* call) {
->>>>>>> 0a6f29a7
   auto found = std::find(active_calls_.begin(), active_calls_.end(), call);
   HARD_ASSERT(found != active_calls_.end(), "Missing a gRPC call");
   active_calls_.erase(found);
