/*
 * Copyright 2018 Google
 *
 * Licensed under the Apache License, Version 2.0 (the "License");
 * you may not use this file except in compliance with the License.
 * You may obtain a copy of the License at
 *
 *      http://www.apache.org/licenses/LICENSE-2.0
 *
 * Unless required by applicable law or agreed to in writing, software
 * distributed under the License is distributed on an "AS IS" BASIS,
 * WITHOUT WARRANTIES OR CONDITIONS OF ANY KIND, either express or implied.
 * See the License for the specific language governing permissions and
 * limitations under the License.
 */

#include "Firestore/core/src/firebase/firestore/remote/serializer.h"

#include <pb_decode.h>
#include <pb_encode.h>

#include <algorithm>
#include <functional>
#include <limits>
#include <map>
#include <set>
#include <string>
#include <utility>

#include "Firestore/Protos/nanopb/google/firestore/v1/document.nanopb.h"
#include "Firestore/Protos/nanopb/google/firestore/v1/firestore.nanopb.h"
#include "Firestore/core/include/firebase/firestore/firestore_errors.h"
#include "Firestore/core/include/firebase/firestore/timestamp.h"
#include "Firestore/core/src/firebase/firestore/model/delete_mutation.h"
#include "Firestore/core/src/firebase/firestore/model/document.h"
#include "Firestore/core/src/firebase/firestore/model/field_path.h"
#include "Firestore/core/src/firebase/firestore/model/field_value.h"
#include "Firestore/core/src/firebase/firestore/model/no_document.h"
#include "Firestore/core/src/firebase/firestore/model/patch_mutation.h"
#include "Firestore/core/src/firebase/firestore/model/resource_path.h"
#include "Firestore/core/src/firebase/firestore/model/set_mutation.h"
#include "Firestore/core/src/firebase/firestore/model/transform_mutation.h"
#include "Firestore/core/src/firebase/firestore/model/transform_operation.h"
#include "Firestore/core/src/firebase/firestore/nanopb/byte_string.h"
#include "Firestore/core/src/firebase/firestore/nanopb/nanopb_util.h"
#include "Firestore/core/src/firebase/firestore/nanopb/reader.h"
#include "Firestore/core/src/firebase/firestore/nanopb/writer.h"
#include "Firestore/core/src/firebase/firestore/timestamp_internal.h"
#include "Firestore/core/src/firebase/firestore/util/hard_assert.h"
#include "Firestore/core/src/firebase/firestore/util/string_format.h"
#include "absl/algorithm/container.h"
#include "absl/base/casts.h"
#include "absl/memory/memory.h"

namespace firebase {
namespace firestore {
namespace remote {

using core::Bound;
using core::CollectionGroupId;
using core::Direction;
using core::FieldFilter;
using core::Filter;
using core::FilterList;
using core::OrderBy;
using core::OrderByList;
using core::Query;
using local::QueryData;
using local::QueryPurpose;
using model::ArrayTransform;
using model::DatabaseId;
using model::DeleteMutation;
using model::Document;
using model::DocumentKey;
using model::DocumentState;
using model::FieldMask;
using model::FieldPath;
using model::FieldTransform;
using model::FieldValue;
using model::MaybeDocument;
using model::Mutation;
using model::MutationResult;
using model::NoDocument;
using model::NumericIncrementTransform;
using model::ObjectValue;
using model::PatchMutation;
using model::Precondition;
using model::ResourcePath;
using model::ServerTimestampTransform;
using model::SetMutation;
using model::SnapshotVersion;
using model::TransformMutation;
using model::TransformOperation;
using nanopb::ByteString;
using nanopb::CheckedSize;
using nanopb::MakeStringView;
using nanopb::Reader;
using nanopb::Writer;
using remote::WatchChange;
using util::Status;
using util::StringFormat;

pb_bytes_array_t* Serializer::EncodeString(const std::string& str) {
  return nanopb::MakeBytesArray(str);
}

std::string Serializer::DecodeString(const pb_bytes_array_t* str) {
  return nanopb::MakeString(str);
}

namespace {

/**
 * Creates the prefix for a fully qualified resource path, without a local path
 * on the end.
 */
ResourcePath EncodeDatabaseIdInternal(const DatabaseId& database_id) {
  return ResourcePath{"projects", database_id.project_id(), "databases",
                      database_id.database_id()};
}

/**
 * Encodes a databaseId and resource path into the following form:
 * /projects/$projectId/database/$databaseId/documents/$path
 */
pb_bytes_array_t* EncodeResourceName(const DatabaseId& database_id,
                                     const ResourcePath& path) {
  return Serializer::EncodeString(EncodeDatabaseIdInternal(database_id)
                                      .Append("documents")
                                      .Append(path)
                                      .CanonicalString());
}

/**
 * Validates that a path has a prefix that looks like a valid encoded
 * databaseId.
 */
bool IsValidResourceName(const ResourcePath& path) {
  // Resource names have at least 4 components (project ID, database ID)
  // and commonly the (root) resource type, e.g. documents
  return path.size() >= 4 && path[0] == "projects" && path[2] == "databases";
}

/**
 * Decodes a fully qualified resource name into a resource path and validates
 * that there is a project and database encoded in the path. There are no
 * guarantees that a local path is also encoded in this resource name.
 */
ResourcePath DecodeResourceName(Reader* reader, absl::string_view encoded) {
  ResourcePath resource = ResourcePath::FromString(encoded);
  if (!IsValidResourceName(resource)) {
    reader->Fail(StringFormat("Tried to deserialize an invalid key %s",
                              resource.CanonicalString()));
  }
  return resource;
}

/**
 * Decodes a fully qualified resource name into a resource path and validates
 * that there is a project and database encoded in the path along with a local
 * path.
 */
ResourcePath ExtractLocalPathFromResourceName(
    Reader* reader, const ResourcePath& resource_name) {
  if (resource_name.size() <= 4 || resource_name[4] != "documents") {
    reader->Fail(StringFormat("Tried to deserialize invalid key %s",
                              resource_name.CanonicalString()));
    return ResourcePath{};
  }
  return resource_name.PopFirst(5);
}

ResourcePath DecodeQueryPath(Reader* reader, absl::string_view name) {
  ResourcePath resource = DecodeResourceName(reader, name);
  if (resource.size() == 4) {
    // In v1beta1 queries for collections at the root did not have a trailing
    // "/documents". In v1 all resource paths contain "/documents". Preserve the
    // ability to read the v1beta1 form for compatibility with queries persisted
    // in the local query cache.
    return ResourcePath::Empty();
  } else {
    return ExtractLocalPathFromResourceName(reader, resource);
  }
}

Filter InvalidFilter() {
  // The exact value doesn't matter. Note that there's no way to create the base
  // class `Filter`, so it has to be one of the derived classes.
  return FieldFilter::Create({}, {}, {});
}

}  // namespace

Query InvalidQuery() {
  return Query();
}

Serializer::Serializer(DatabaseId database_id)
    : database_id_(std::move(database_id)),
      database_name_(EncodeDatabaseIdInternal(database_id_).CanonicalString()) {
}

void Serializer::FreeNanopbMessage(const pb_field_t fields[],
                                   void* dest_struct) {
  pb_release(fields, dest_struct);
}

pb_bytes_array_t* Serializer::EncodeDatabaseId() const {
  return EncodeString(EncodeDatabaseIdInternal(database_id_).CanonicalString());
}

google_firestore_v1_Value Serializer::EncodeFieldValue(
    const FieldValue& field_value) const {
  switch (field_value.type()) {
    case FieldValue::Type::Null:
      return EncodeNull();

    case FieldValue::Type::Boolean:
      return EncodeBoolean(field_value.boolean_value());

    case FieldValue::Type::Integer:
      return EncodeInteger(field_value.integer_value());

    case FieldValue::Type::Double:
      return EncodeDouble(field_value.double_value());

    case FieldValue::Type::Timestamp:
      return EncodeTimestampValue(field_value.timestamp_value());

    case FieldValue::Type::String:
      return EncodeStringValue(field_value.string_value());

    case FieldValue::Type::Blob:
      return EncodeBlob(field_value.blob_value());

    case FieldValue::Type::Reference:
      return EncodeReference(field_value.reference_value());

    case FieldValue::Type::GeoPoint:
      return EncodeGeoPoint(field_value.geo_point_value());

    case FieldValue::Type::Array: {
      google_firestore_v1_Value result{};
      result.which_value_type = google_firestore_v1_Value_array_value_tag;
      result.array_value = EncodeArray(field_value.array_value());
      return result;
    }

    case FieldValue::Type::Object: {
      google_firestore_v1_Value result{};
      result.which_value_type = google_firestore_v1_Value_map_value_tag;
      result.map_value = EncodeMapValue(ObjectValue(field_value));
      return result;
    }

    case FieldValue::Type::ServerTimestamp:
      HARD_FAIL("Unhandled type %s on %s", field_value.type(),
                field_value.ToString());
  }
  UNREACHABLE();
}

google_firestore_v1_Value Serializer::EncodeNull() const {
  google_firestore_v1_Value result{};
  result.which_value_type = google_firestore_v1_Value_null_value_tag;
  result.null_value = google_protobuf_NullValue_NULL_VALUE;
  return result;
}

google_firestore_v1_Value Serializer::EncodeBoolean(bool value) const {
  google_firestore_v1_Value result{};
  result.which_value_type = google_firestore_v1_Value_boolean_value_tag;
  result.boolean_value = value;
  return result;
}

google_firestore_v1_Value Serializer::EncodeInteger(int64_t value) const {
  google_firestore_v1_Value result{};
  result.which_value_type = google_firestore_v1_Value_integer_value_tag;
  result.integer_value = value;
  return result;
}

google_firestore_v1_Value Serializer::EncodeDouble(double value) const {
  google_firestore_v1_Value result{};
  result.which_value_type = google_firestore_v1_Value_double_value_tag;
  result.double_value = value;
  return result;
}

google_firestore_v1_Value Serializer::EncodeTimestampValue(
    Timestamp value) const {
  google_firestore_v1_Value result{};
  result.which_value_type = google_firestore_v1_Value_timestamp_value_tag;
  result.timestamp_value = EncodeTimestamp(value);
  return result;
}

google_firestore_v1_Value Serializer::EncodeStringValue(
    const std::string& value) const {
  google_firestore_v1_Value result{};
  result.which_value_type = google_firestore_v1_Value_string_value_tag;
  result.string_value = EncodeString(value);
  return result;
}

google_firestore_v1_Value Serializer::EncodeBlob(
    const nanopb::ByteString& value) const {
  google_firestore_v1_Value result{};
  result.which_value_type = google_firestore_v1_Value_bytes_value_tag;
  // Copy the blob so that pb_release can do the right thing.
  result.bytes_value = nanopb::CopyBytesArray(value.get());
  return result;
}

google_firestore_v1_Value Serializer::EncodeReference(
    const FieldValue::Reference& value) const {
  HARD_ASSERT(database_id_ == value.database_id(),
              "Database %s cannot encode reference from %s",
              database_id_.ToString(), value.database_id().ToString());

  google_firestore_v1_Value result{};
  result.which_value_type = google_firestore_v1_Value_reference_value_tag;
  result.reference_value =
      EncodeResourceName(value.database_id(), value.key().path());

  return result;
}

google_firestore_v1_Value Serializer::EncodeGeoPoint(
    const GeoPoint& value) const {
  google_firestore_v1_Value result{};
  result.which_value_type = google_firestore_v1_Value_geo_point_value_tag;

  google_type_LatLng geo_point{};
  geo_point.latitude = value.latitude();
  geo_point.longitude = value.longitude();
  result.geo_point_value = geo_point;

  return result;
}

FieldValue::Map::value_type Serializer::DecodeFieldsEntry(
    Reader* reader,
    const google_firestore_v1_Document_FieldsEntry& fields) const {
  std::string key = DecodeString(fields.key);
  FieldValue value = DecodeFieldValue(reader, fields.value);

  if (key.empty()) {
    reader->Fail(
        "Invalid message: Empty key while decoding a Map field value.");
    return {};
  }

  return FieldValue::Map::value_type{std::move(key), std::move(value)};
}

FieldValue::Map Serializer::DecodeFields(
    Reader* reader,
    size_t count,
    const google_firestore_v1_Document_FieldsEntry* fields) const {
  FieldValue::Map result;
  for (size_t i = 0; i < count; i++) {
    FieldValue::Map::value_type kv = DecodeFieldsEntry(reader, fields[i]);
    result = result.insert(std::move(kv.first), std::move(kv.second));
  }

  return result;
}

FieldValue::Map Serializer::DecodeMapValue(
    Reader* reader, const google_firestore_v1_MapValue& map_value) const {
  FieldValue::Map result;

  for (size_t i = 0; i < map_value.fields_count; i++) {
    std::string key = DecodeString(map_value.fields[i].key);
    FieldValue value = DecodeFieldValue(reader, map_value.fields[i].value);

    result = result.insert(key, value);
  }

  return result;
}

FieldValue Serializer::DecodeFieldValue(
    Reader* reader, const google_firestore_v1_Value& msg) const {
  switch (msg.which_value_type) {
    case google_firestore_v1_Value_null_value_tag:
      if (msg.null_value != google_protobuf_NullValue_NULL_VALUE) {
        reader->Fail("Input proto bytes cannot be parsed (invalid null value)");
      }
      return FieldValue::Null();

    case google_firestore_v1_Value_boolean_value_tag: {
      // Due to the nanopb implementation, msg.boolean_value could be an integer
      // other than 0 or 1, (such as 2). This leads to undefined behaviour when
      // it's read as a boolean. eg. on at least gcc, the value is treated as
      // both true *and* false. So we'll instead memcpy to an integer (via
      // absl::bit_cast) and compare with 0.
      int bool_as_int = absl::bit_cast<int8_t>(msg.boolean_value);
      return FieldValue::FromBoolean(bool_as_int != 0);
    }

    case google_firestore_v1_Value_integer_value_tag:
      return FieldValue::FromInteger(msg.integer_value);

    case google_firestore_v1_Value_double_value_tag:
      return FieldValue::FromDouble(msg.double_value);

    case google_firestore_v1_Value_timestamp_value_tag: {
      return FieldValue::FromTimestamp(
          DecodeTimestamp(reader, msg.timestamp_value));
    }

    case google_firestore_v1_Value_string_value_tag:
      return FieldValue::FromString(DecodeString(msg.string_value));

    case google_firestore_v1_Value_bytes_value_tag:
      return FieldValue::FromBlob(ByteString(msg.bytes_value));

    case google_firestore_v1_Value_reference_value_tag:
      return DecodeReference(reader, msg.reference_value);

    case google_firestore_v1_Value_geo_point_value_tag:
      return FieldValue::FromGeoPoint(
          DecodeGeoPoint(reader, msg.geo_point_value));

    case google_firestore_v1_Value_array_value_tag:
      return FieldValue::FromArray(DecodeArray(reader, msg.array_value));

    case google_firestore_v1_Value_map_value_tag: {
      return FieldValue::FromMap(DecodeMapValue(reader, msg.map_value));
    }

    default:
      reader->Fail(StringFormat("Invalid type while decoding FieldValue: %s",
                                msg.which_value_type));
      return FieldValue::Null();
  }

  UNREACHABLE();
}

pb_bytes_array_t* Serializer::EncodeKey(const DocumentKey& key) const {
  return EncodeResourceName(database_id_, key.path());
}

void Serializer::ValidateDocumentKeyPath(
    Reader* reader, const ResourcePath& resource_name) const {
  if (resource_name.size() < 5) {
    reader->Fail(
        StringFormat("Attempted to decode invalid key: '%s'. Should have at "
                     "least 5 segments.",
                     resource_name.CanonicalString()));
  } else if (resource_name[1] != database_id_.project_id()) {
    reader->Fail(
        StringFormat("Tried to deserialize key from different project. "
                     "Expected: '%s'. Found: '%s'. (Full key: '%s')",
                     database_id_.project_id(), resource_name[1],
                     resource_name.CanonicalString()));
  } else if (resource_name[3] != database_id_.database_id()) {
    reader->Fail(
        StringFormat("Tried to deserialize key from different database. "
                     "Expected: '%s'. Found: '%s'. (Full key: '%s')",
                     database_id_.database_id(), resource_name[3],
                     resource_name.CanonicalString()));
  }
}

DocumentKey Serializer::DecodeKey(Reader* reader,
                                  const pb_bytes_array_t* name) const {
  ResourcePath resource_name = DecodeResourceName(reader, MakeStringView(name));
  ValidateDocumentKeyPath(reader, resource_name);

  return DecodeKey(reader, resource_name);
}

DocumentKey Serializer::DecodeKey(Reader* reader,
                                  const ResourcePath& resource_name) const {
  ResourcePath local_path =
      ExtractLocalPathFromResourceName(reader, resource_name);

  if (!DocumentKey::IsDocumentKey(local_path)) {
    reader->Fail(StringFormat("Invalid document key path: %s",
                              local_path.CanonicalString()));
  }

  // Avoid assertion failures in DocumentKey if local_path is invalid.
  if (!reader->status().ok()) return DocumentKey{};
  return DocumentKey{std::move(local_path)};
}

DatabaseId Serializer::DecodeDatabaseId(
    Reader* reader, const ResourcePath& resource_name) const {
  if (resource_name.size() < 4) {
    reader->Fail(StringFormat("Tried to deserialize invalid key %s",
                              resource_name.CanonicalString()));
    return DatabaseId{};
  }

  const std::string& project_id = resource_name[1];
  const std::string& database_id = resource_name[3];
  return DatabaseId{project_id, database_id};
}

google_firestore_v1_Document Serializer::EncodeDocument(
    const DocumentKey& key, const ObjectValue& object_value) const {
  google_firestore_v1_Document result{};

  result.name = EncodeKey(key);

  // Encode Document.fields (unless it's empty)
  pb_size_t count = CheckedSize(object_value.GetInternalValue().size());
  result.fields_count = count;
  result.fields = MakeArray<google_firestore_v1_Document_FieldsEntry>(count);
  int i = 0;
  for (const auto& kv : object_value.GetInternalValue()) {
    result.fields[i].key = EncodeString(kv.first);
    result.fields[i].value = EncodeFieldValue(kv.second);
    i++;
  }

  // Skip Document.create_time and Document.update_time, since they're
  // output-only fields.

  return result;
}

MaybeDocument Serializer::DecodeMaybeDocument(
    Reader* reader,
    const google_firestore_v1_BatchGetDocumentsResponse& response) const {
  switch (response.which_result) {
    case google_firestore_v1_BatchGetDocumentsResponse_found_tag:
      return DecodeFoundDocument(reader, response);
    case google_firestore_v1_BatchGetDocumentsResponse_missing_tag:
      return DecodeMissingDocument(reader, response);
    default:
      reader->Fail(
          StringFormat("Unknown result case: %s", response.which_result));
      return {};
  }

  UNREACHABLE();
}

Document Serializer::DecodeFoundDocument(
    Reader* reader,
    const google_firestore_v1_BatchGetDocumentsResponse& response) const {
  HARD_ASSERT(response.which_result ==
                  google_firestore_v1_BatchGetDocumentsResponse_found_tag,
              "Tried to deserialize a found document from a missing document.");

  DocumentKey key = DecodeKey(reader, response.found.name);
  FieldValue::Map value =
      DecodeFields(reader, response.found.fields_count, response.found.fields);
  SnapshotVersion version =
      DecodeSnapshotVersion(reader, response.found.update_time);

  if (version == SnapshotVersion::None()) {
    reader->Fail("Got a document response with no snapshot version");
  }

  return Document(ObjectValue::FromMap(std::move(value)), std::move(key),
                  version, DocumentState::kSynced);
}

NoDocument Serializer::DecodeMissingDocument(
    Reader* reader,
    const google_firestore_v1_BatchGetDocumentsResponse& response) const {
  HARD_ASSERT(response.which_result ==
                  google_firestore_v1_BatchGetDocumentsResponse_missing_tag,
              "Tried to deserialize a missing document from a found document.");

  DocumentKey key = DecodeKey(reader, response.missing);
  SnapshotVersion version = DecodeSnapshotVersion(reader, response.read_time);

  if (version == SnapshotVersion::None()) {
    reader->Fail("Got a no document response with no snapshot version");
    return {};
  }

  return NoDocument(std::move(key), version,
                    /*has_committed_mutations=*/false);
}

Document Serializer::DecodeDocument(
    Reader* reader, const google_firestore_v1_Document& proto) const {
  FieldValue::Map fields_internal =
      DecodeFields(reader, proto.fields_count, proto.fields);
  SnapshotVersion version = DecodeSnapshotVersion(reader, proto.update_time);

  return Document(ObjectValue::FromMap(std::move(fields_internal)),
                  DecodeKey(reader, proto.name), version,
                  DocumentState::kSynced);
}

google_firestore_v1_Write Serializer::EncodeMutation(
    const Mutation& mutation) const {
  HARD_ASSERT(mutation.is_valid(), "Invalid mutation encountered.");
  google_firestore_v1_Write result{};

  if (!mutation.precondition().is_none()) {
    result.current_document = EncodePrecondition(mutation.precondition());
  }

  switch (mutation.type()) {
    case Mutation::Type::Set: {
      result.which_operation = google_firestore_v1_Write_update_tag;
      result.update = EncodeDocument(
          mutation.key(), static_cast<const SetMutation&>(mutation).value());
      return result;
    }

    case Mutation::Type::Patch: {
      result.which_operation = google_firestore_v1_Write_update_tag;
      auto patch_mutation = static_cast<const PatchMutation&>(mutation);
      result.update = EncodeDocument(mutation.key(), patch_mutation.value());
      result.has_update_mask = true;
      if (patch_mutation.mask().size() != 0) {
        result.update_mask = EncodeFieldMask(patch_mutation.mask());
      }
      return result;
    }

    case Mutation::Type::Transform: {
      result.which_operation = google_firestore_v1_Write_transform_tag;
      auto transform = static_cast<const TransformMutation&>(mutation);
      result.transform.document = EncodeKey(transform.key());

      pb_size_t count = CheckedSize(transform.field_transforms().size());
      result.transform.field_transforms_count = count;
      result.transform.field_transforms =
          MakeArray<google_firestore_v1_DocumentTransform_FieldTransform>(
              count);
      int i = 0;
      for (const FieldTransform& field_transform :
           transform.field_transforms()) {
        result.transform.field_transforms[i] =
            EncodeFieldTransform(field_transform);
        i++;
      }

      // NOTE: We set a precondition of exists: true as a safety-check, since we always combine
      // TransformMutations with a SetMutation or PatchMutation which (if successful) should
      // end up with an existing document.
      result.current_document.exists = true;

      return result;
    }

    case Mutation::Type::Delete: {
      result.which_operation = google_firestore_v1_Write_delete_tag;
      result.delete_ = EncodeKey(mutation.key());
      return result;
    }
  }

  UNREACHABLE();
}

Mutation Serializer::DecodeMutation(
    nanopb::Reader* reader, const google_firestore_v1_Write& mutation) const {
  Precondition precondition =
      DecodePrecondition(reader, mutation.current_document);

  switch (mutation.which_operation) {
    case google_firestore_v1_Write_update_tag: {
      DocumentKey key = DecodeKey(reader, mutation.update.name);
      ObjectValue value = ObjectValue::FromMap(DecodeFields(
          reader, mutation.update.fields_count, mutation.update.fields));
      FieldMask mask = DecodeFieldMask(mutation.update_mask);
      if (mask.size() > 0) {
        return PatchMutation(std::move(key), std::move(value), std::move(mask),
                             std::move(precondition));
      } else {
        return SetMutation(std::move(key), std::move(value),
                           std::move(precondition));
      }
    }

    case google_firestore_v1_Write_delete_tag:
      return DeleteMutation(DecodeKey(reader, mutation.delete_),
                            std::move(precondition));

    case google_firestore_v1_Write_transform_tag: {
      std::vector<FieldTransform> field_transforms;
      for (size_t i = 0; i < mutation.transform.field_transforms_count; i++) {
        field_transforms.push_back(DecodeFieldTransform(
            reader, mutation.transform.field_transforms[i]));
      }

      HARD_ASSERT(precondition.type() == Precondition::Type::Exists &&
                      precondition.exists(),
                  "Transforms only support precondition \"exists == true\"");

      return TransformMutation(DecodeKey(reader, mutation.transform.document),
                               field_transforms);
    }

    default:
      reader->Fail(StringFormat("Unknown mutation operation: %s",
                                mutation.which_operation));
      return {};
  }

  UNREACHABLE();
}

/* static */
google_firestore_v1_Precondition Serializer::EncodePrecondition(
    const Precondition& precondition) {
  google_firestore_v1_Precondition result{};

  switch (precondition.type()) {
    case Precondition::Type::None:
      HARD_FAIL("Can't serialize an empty precondition");

    case Precondition::Type::UpdateTime:
      result.which_condition_type =
          google_firestore_v1_Precondition_update_time_tag;
      result.update_time = EncodeVersion(precondition.update_time());
      return result;

    case Precondition::Type::Exists:
      result.which_condition_type = google_firestore_v1_Precondition_exists_tag;
      result.exists = precondition.exists();
      return result;
  }

  UNREACHABLE();
}

/* static */
Precondition Serializer::DecodePrecondition(
    nanopb::Reader* reader,
    const google_firestore_v1_Precondition& precondition) {
  switch (precondition.which_condition_type) {
    // 0 => type unset. nanopb doesn't provide a constant for this, so we use a
    // raw integer.
    case 0:
      return Precondition::None();
    case google_firestore_v1_Precondition_exists_tag: {
      // TODO(rsgowman): Refactor with other instance of bit_cast.

      // Due to the nanopb implementation, precondition.exists could be an
      // integer other than 0 or 1, (such as 2). This leads to undefined
      // behaviour when it's read as a boolean. eg. on at least gcc, the value
      // is treated as both true *and* false. So we'll instead memcpy to an
      // integer (via absl::bit_cast) and compare with 0.
      int bool_as_int = absl::bit_cast<int8_t>(precondition.exists);
      return Precondition::Exists(bool_as_int != 0);
    }
    case google_firestore_v1_Precondition_update_time_tag:
      return Precondition::UpdateTime(
          DecodeSnapshotVersion(reader, precondition.update_time));
  }

  reader->Fail(StringFormat("Unknown Precondition type: %s",
                            precondition.which_condition_type));
  return Precondition::None();
}

/* static */
google_firestore_v1_DocumentMask Serializer::EncodeFieldMask(
    const FieldMask& mask) {
  google_firestore_v1_DocumentMask result{};

  pb_size_t count = CheckedSize(mask.size());
  result.field_paths_count = count;
  result.field_paths = MakeArray<pb_bytes_array_t*>(count);

  int i = 0;
  for (const FieldPath& path : mask) {
    result.field_paths[i] = EncodeFieldPath(path);
    i++;
  }

  return result;
}

/* static */
FieldMask Serializer::DecodeFieldMask(
    const google_firestore_v1_DocumentMask& mask) {
  std::set<FieldPath> fields;
  for (size_t i = 0; i < mask.field_paths_count; i++) {
    fields.insert(DecodeFieldPath(mask.field_paths[i]));
  }
  return FieldMask(std::move(fields));
}

google_firestore_v1_DocumentTransform_FieldTransform
Serializer::EncodeFieldTransform(const FieldTransform& field_transform) const {
  using Type = TransformOperation::Type;

  google_firestore_v1_DocumentTransform_FieldTransform proto{};
  proto.field_path = EncodeFieldPath(field_transform.path());

  switch (field_transform.transformation().type()) {
    case Type::ServerTimestamp:
      proto.which_transform_type =
          google_firestore_v1_DocumentTransform_FieldTransform_set_to_server_value_tag;  // NOLINT
      proto.set_to_server_value =
          google_firestore_v1_DocumentTransform_FieldTransform_ServerValue_REQUEST_TIME;  // NOLINT
      return proto;

    case Type::ArrayUnion:
      proto.which_transform_type =
          google_firestore_v1_DocumentTransform_FieldTransform_append_missing_elements_tag;  // NOLINT
      proto.append_missing_elements = EncodeArray(
          ArrayTransform(field_transform.transformation()).elements());
      return proto;

    case Type::ArrayRemove:
      proto.which_transform_type =
          google_firestore_v1_DocumentTransform_FieldTransform_remove_all_from_array_tag;  // NOLINT
      proto.remove_all_from_array = EncodeArray(
          ArrayTransform(field_transform.transformation()).elements());
      return proto;

    case Type::Increment: {
      proto.which_transform_type =
          google_firestore_v1_DocumentTransform_FieldTransform_increment_tag;
      const auto& increment = static_cast<const NumericIncrementTransform&>(
          field_transform.transformation());
      proto.increment = EncodeFieldValue(increment.operand());
      return proto;
    }
  }

  UNREACHABLE();
}

FieldTransform Serializer::DecodeFieldTransform(
    nanopb::Reader* reader,
    const google_firestore_v1_DocumentTransform_FieldTransform& proto) const {
  switch (proto.which_transform_type) {
    case google_firestore_v1_DocumentTransform_FieldTransform_set_to_server_value_tag: {  // NOLINT
      HARD_ASSERT(
          proto.set_to_server_value ==
              google_firestore_v1_DocumentTransform_FieldTransform_ServerValue_REQUEST_TIME,  // NOLINT
          "Unknown transform setToServerValue: %s", proto.set_to_server_value);

      return FieldTransform(DecodeFieldPath(proto.field_path),
                            ServerTimestampTransform());
    }

    case google_firestore_v1_DocumentTransform_FieldTransform_append_missing_elements_tag: {  // NOLINT
      std::vector<FieldValue> elements =
          DecodeArray(reader, proto.append_missing_elements);
      return FieldTransform(DecodeFieldPath(proto.field_path),
                            ArrayTransform(TransformOperation::Type::ArrayUnion,
                                           std::move(elements)));
    }

    case google_firestore_v1_DocumentTransform_FieldTransform_remove_all_from_array_tag: {  // NOLINT
      std::vector<FieldValue> elements =
          DecodeArray(reader, proto.remove_all_from_array);
      return FieldTransform(
          DecodeFieldPath(proto.field_path),
          ArrayTransform(TransformOperation::Type::ArrayRemove,
                         std::move(elements)));
    }

    case google_firestore_v1_DocumentTransform_FieldTransform_increment_tag: {
      FieldValue operand = DecodeFieldValue(reader, proto.increment);
      return FieldTransform(DecodeFieldPath(proto.field_path),
                            NumericIncrementTransform(std::move(operand)));
    }
  }

  UNREACHABLE();
}

google_firestore_v1_Target Serializer::EncodeTarget(
    const QueryData& query_data) const {
  google_firestore_v1_Target result{};
  const Query& query = query_data.query();

  if (query.IsDocumentQuery()) {
    result.which_target_type = google_firestore_v1_Target_documents_tag;
    result.target_type.documents = EncodeDocumentsTarget(query);
  } else {
    result.which_target_type = google_firestore_v1_Target_query_tag;
    result.target_type.query = EncodeQueryTarget(query);
  }

  result.target_id = query_data.target_id();
  if (!query_data.resume_token().empty()) {
    result.which_resume_type = google_firestore_v1_Target_resume_token_tag;
    result.resume_type.resume_token =
        nanopb::CopyBytesArray(query_data.resume_token().get());
  }

  return result;
}

google_firestore_v1_Target_DocumentsTarget Serializer::EncodeDocumentsTarget(
    const core::Query& query) const {
  google_firestore_v1_Target_DocumentsTarget result{};

  result.documents_count = 1;
  result.documents = MakeArray<pb_bytes_array_t*>(result.documents_count);
  result.documents[0] = EncodeQueryPath(query.path());

  return result;
}

Query Serializer::DecodeDocumentsTarget(
    nanopb::Reader* reader,
    const google_firestore_v1_Target_DocumentsTarget& proto) const {
  if (proto.documents_count != 1) {
    reader->Fail(
        StringFormat("DocumentsTarget contained other than 1 document %s",
                     proto.documents_count));
    return InvalidQuery();
  }

  ResourcePath path = DecodeQueryPath(reader, DecodeString(proto.documents[0]));
  return Query(std::move(path));
}

google_firestore_v1_Target_QueryTarget Serializer::EncodeQueryTarget(
    const core::Query& query) const {
  google_firestore_v1_Target_QueryTarget result{};
  result.which_query_type =
      google_firestore_v1_Target_QueryTarget_structured_query_tag;

  pb_size_t from_count = 1;
  result.structured_query.from_count = from_count;
  result.structured_query.from =
      MakeArray<google_firestore_v1_StructuredQuery_CollectionSelector>(
          from_count);
  google_firestore_v1_StructuredQuery_CollectionSelector& from =
      result.structured_query.from[0];

  // Dissect the path into parent, collection_id and optional key filter.
  const ResourcePath& path = query.path();
  if (query.collection_group()) {
    HARD_ASSERT(
        path.size() % 2 == 0,
        "Collection group queries should be within a document path or root.");
    result.parent = EncodeQueryPath(path);

    from.collection_id = EncodeString(*query.collection_group());
    from.all_descendants = true;

  } else {
    HARD_ASSERT(path.size() % 2 != 0,
                "Document queries with filters are not supported.");
    result.parent = EncodeQueryPath(path.PopLast());
    from.collection_id = EncodeString(path.last_segment());
  }

  // Encode the filters.
  const auto& filters = query.filters();
  if (!filters.empty()) {
    result.structured_query.where = EncodeFilters(filters);
  }

  const auto& orders = query.order_bys();
  if (!orders.empty()) {
    result.structured_query.order_by_count = CheckedSize(orders.size());
    result.structured_query.order_by = EncodeOrderBys(orders);
  }

  if (query.limit() != Query::kNoLimit) {
    result.structured_query.has_limit = true;
    result.structured_query.limit.value = query.limit();
  }

  if (query.start_at()) {
    result.structured_query.start_at = EncodeBound(*query.start_at());
  }

  if (query.end_at()) {
    result.structured_query.end_at = EncodeBound(*query.end_at());
  }

  return result;
}

Query Serializer::DecodeQueryTarget(
    nanopb::Reader* reader,
    const google_firestore_v1_Target_QueryTarget& proto) const {
  // The QueryTarget oneof only has a single valid value.
  if (proto.which_query_type !=
      google_firestore_v1_Target_QueryTarget_structured_query_tag) {
    reader->Fail(
        StringFormat("Unknown query_type: %s", proto.which_query_type));
    return InvalidQuery();
  }

  ResourcePath path = DecodeQueryPath(reader, DecodeString(proto.parent));
  const google_firestore_v1_StructuredQuery& query = proto.structured_query;

  CollectionGroupId collection_group;
  size_t from_count = query.from_count;
  if (from_count > 0) {
    if (from_count != 1) {
      reader->Fail(
          "StructuredQuery.from with more than one collection is not "
          "supported.");
      return InvalidQuery();
    }

    google_firestore_v1_StructuredQuery_CollectionSelector& from =
        query.from[0];
    auto collection_id = DecodeString(from.collection_id);
    if (from.all_descendants) {
      collection_group = std::make_shared<const std::string>(collection_id);
    } else {
      path = path.Append(collection_id);
    }
  }

  FilterList filter_by;
  if (query.where.which_filter_type != 0) {
    filter_by = DecodeFilters(reader, query.where);
  }

  OrderByList order_by;
  if (query.order_by_count > 0) {
    order_by = DecodeOrderBys(reader, query.order_by, query.order_by_count);
  }

  int32_t limit = Query::kNoLimit;
  if (query.has_limit) {
    limit = query.limit.value;
  }

  std::shared_ptr<Bound> start_at;
  if (query.start_at.values_count > 0) {
    start_at = DecodeBound(reader, query.start_at);
  }

  std::shared_ptr<Bound> end_at;
  if (query.end_at.values_count > 0) {
    end_at = DecodeBound(reader, query.end_at);
  }

  return Query(std::move(path), std::move(collection_group),
               std::move(filter_by), std::move(order_by), limit,
               std::move(start_at), std::move(end_at));
}

google_firestore_v1_StructuredQuery_Filter Serializer::EncodeFilters(
    const FilterList& filters) const {
  google_firestore_v1_StructuredQuery_Filter result{};

  auto is_field_filter = [](const Filter& f) { return f.IsAFieldFilter(); };
  size_t filters_count = absl::c_count_if(filters, is_field_filter);
  if (filters_count == 1) {
    auto first = absl::c_find_if(filters, is_field_filter);
    // Special case: no existing filters and we only need to add one filter.
    // This can be made the single root filter without a composite filter.
    FieldFilter filter{*first};
    return EncodeSingularFilter(filter);
  }

  result.which_filter_type =
      google_firestore_v1_StructuredQuery_Filter_composite_filter_tag;
  google_firestore_v1_StructuredQuery_CompositeFilter& composite =
      result.composite_filter;
  composite.op =
      google_firestore_v1_StructuredQuery_CompositeFilter_Operator_AND;

  auto count = CheckedSize(filters_count);
  composite.filters_count = count;
  composite.filters =
      MakeArray<google_firestore_v1_StructuredQuery_Filter>(count);
  pb_size_t i = 0;
  for (const auto& filter : filters) {
    if (filter.IsAFieldFilter()) {
      HARD_ASSERT(i < count, "Index out of bounds");
      composite.filters[i] = EncodeSingularFilter(FieldFilter{filter});
      ++i;
    }
  }

  return result;
}

FilterList Serializer::DecodeFilters(
    nanopb::Reader* reader,
    const google_firestore_v1_StructuredQuery_Filter& proto) const {
  FilterList result;

  switch (proto.which_filter_type) {
    case google_firestore_v1_StructuredQuery_Filter_composite_filter_tag:
      return DecodeCompositeFilter(reader, proto.composite_filter);

    case google_firestore_v1_StructuredQuery_Filter_unary_filter_tag:
      return result.push_back(DecodeUnaryFilter(reader, proto.unary_filter));

    case google_firestore_v1_StructuredQuery_Filter_field_filter_tag:
      return result.push_back(DecodeFieldFilter(reader, proto.field_filter));

    default:
      reader->Fail(StringFormat("Unrecognized Filter.which_filter_type %s",
                                proto.which_filter_type));
      return result;
  }
}

google_firestore_v1_StructuredQuery_Filter Serializer::EncodeSingularFilter(
    const FieldFilter& filter) const {
  google_firestore_v1_StructuredQuery_Filter result{};

  if (filter.op() == Filter::Operator::Equal) {
    if (filter.value().is_null() || filter.value().is_nan()) {
      result.which_filter_type =
          google_firestore_v1_StructuredQuery_Filter_unary_filter_tag;
      result.unary_filter.which_operand_type =
          google_firestore_v1_StructuredQuery_UnaryFilter_field_tag;
      result.unary_filter.field.field_path = EncodeFieldPath(filter.field());

      auto op =
          filter.value().is_null()
              ? google_firestore_v1_StructuredQuery_UnaryFilter_Operator_IS_NULL
              : google_firestore_v1_StructuredQuery_UnaryFilter_Operator_IS_NAN;
      result.unary_filter.op = op;

      return result;
    }
  }

  result.which_filter_type =
      google_firestore_v1_StructuredQuery_Filter_field_filter_tag;

  result.field_filter.field.field_path = EncodeFieldPath(filter.field());
  result.field_filter.op = EncodeFieldFilterOperator(filter.op());
  result.field_filter.value = EncodeFieldValue(filter.value());

  return result;
}

Filter Serializer::DecodeFieldFilter(
    nanopb::Reader* reader,
    const google_firestore_v1_StructuredQuery_FieldFilter& field_filter) const {
  FieldPath field_path =
      FieldPath::FromServerFormat(DecodeString(field_filter.field.field_path));
  Filter::Operator op = DecodeFieldFilterOperator(reader, field_filter.op);
  FieldValue value = DecodeFieldValue(reader, field_filter.value);

  return FieldFilter::Create(std::move(field_path), op, std::move(value));
}

Filter Serializer::DecodeUnaryFilter(
    nanopb::Reader* reader,
    const google_firestore_v1_StructuredQuery_UnaryFilter& unary) const {
  HARD_ASSERT(unary.which_operand_type ==
                  google_firestore_v1_StructuredQuery_UnaryFilter_field_tag,
              "Unexpected UnaryFilter.which_operand_type: %s",
              unary.which_operand_type);

  auto field =
      FieldPath::FromServerFormat(DecodeString(unary.field.field_path));

  switch (unary.op) {
    case google_firestore_v1_StructuredQuery_UnaryFilter_Operator_IS_NULL:
      return FieldFilter::Create(std::move(field), Filter::Operator::Equal,
                                 FieldValue::Null());

    case google_firestore_v1_StructuredQuery_UnaryFilter_Operator_IS_NAN:
      return FieldFilter::Create(std::move(field), Filter::Operator::Equal,
                                 FieldValue::Nan());

    default:
      reader->Fail(StringFormat("Unrecognized UnaryFilter.op %s", unary.op));
      return InvalidFilter();
  }
}

FilterList Serializer::DecodeCompositeFilter(
    nanopb::Reader* reader,
    const google_firestore_v1_StructuredQuery_CompositeFilter& composite)
    const {
  if (composite.op !=
      google_firestore_v1_StructuredQuery_CompositeFilter_Operator_AND) {
    reader->Fail(StringFormat(
        "Only AND-type composite filters are supported, got %s", composite.op));
    return FilterList{};
  }

  FilterList result;
  result = result.reserve(composite.filters_count);

  for (pb_size_t i = 0; i != composite.filters_count; ++i) {
    auto& filter = composite.filters[i];
    switch (filter.which_filter_type) {
      case google_firestore_v1_StructuredQuery_Filter_composite_filter_tag:
        reader->Fail("Nested composite filters are not supported");
        return FilterList{};

      case google_firestore_v1_StructuredQuery_Filter_unary_filter_tag:
        result =
            result.push_back(DecodeUnaryFilter(reader, filter.unary_filter));
        break;

      case google_firestore_v1_StructuredQuery_Filter_field_filter_tag:
        result =
            result.push_back(DecodeFieldFilter(reader, filter.field_filter));
        break;

      default:
        reader->Fail(StringFormat("Unrecognized Filter.which_filter_type %s",
                                  filter.which_filter_type));
        return FilterList{};
    }
  }

  return result;
}

google_firestore_v1_StructuredQuery_FieldFilter_Operator
Serializer::EncodeFieldFilterOperator(Filter::Operator op) const {
  switch (op) {
    case Filter::Operator::LessThan:
      return google_firestore_v1_StructuredQuery_FieldFilter_Operator_LESS_THAN;

    case Filter::Operator::LessThanOrEqual:
      return google_firestore_v1_StructuredQuery_FieldFilter_Operator_LESS_THAN_OR_EQUAL;  // NOLINT

    case Filter::Operator::GreaterThan:
      return google_firestore_v1_StructuredQuery_FieldFilter_Operator_GREATER_THAN;  // NOLINT

    case Filter::Operator::GreaterThanOrEqual:
      return google_firestore_v1_StructuredQuery_FieldFilter_Operator_GREATER_THAN_OR_EQUAL;  // NOLINT

    case Filter::Operator::Equal:
      return google_firestore_v1_StructuredQuery_FieldFilter_Operator_EQUAL;

    case Filter::Operator::ArrayContains:
      return google_firestore_v1_StructuredQuery_FieldFilter_Operator_ARRAY_CONTAINS;  // NOLINT

    case Filter::Operator::In:
      return google_firestore_v1_StructuredQuery_FieldFilter_Operator_IN;

    case Filter::Operator::ArrayContainsAny:
      return google_firestore_v1_StructuredQuery_FieldFilter_Operator_ARRAY_CONTAINS_ANY;  // NOLINT

    default:
      HARD_FAIL("Unhandled Filter::Operator: %s", op);
  }
}

Filter::Operator Serializer::DecodeFieldFilterOperator(
    nanopb::Reader* reader,
    google_firestore_v1_StructuredQuery_FieldFilter_Operator op) const {
  switch (op) {
    case google_firestore_v1_StructuredQuery_FieldFilter_Operator_LESS_THAN:
      return Filter::Operator::LessThan;

    case google_firestore_v1_StructuredQuery_FieldFilter_Operator_LESS_THAN_OR_EQUAL:  // NOLINT
      return Filter::Operator::LessThanOrEqual;

    case google_firestore_v1_StructuredQuery_FieldFilter_Operator_GREATER_THAN:
      return Filter::Operator::GreaterThan;

    case google_firestore_v1_StructuredQuery_FieldFilter_Operator_GREATER_THAN_OR_EQUAL:  // NOLINT
      return Filter::Operator::GreaterThanOrEqual;

    case google_firestore_v1_StructuredQuery_FieldFilter_Operator_EQUAL:
      return Filter::Operator::Equal;
<<<<<<< HEAD

    case google_firestore_v1_StructuredQuery_FieldFilter_Operator_ARRAY_CONTAINS:  // NOLINT
      return Filter::Operator::ArrayContains;

    case google_firestore_v1_StructuredQuery_FieldFilter_Operator_IN:
      return Filter::Operator::In;

    case google_firestore_v1_StructuredQuery_FieldFilter_Operator_ARRAY_CONTAINS_ANY:  // NOLINT
      return Filter::Operator::ArrayContainsAny;

    default:
      reader->Fail(StringFormat("Unhandled FieldFilter.op: %s", op));
      return Filter::Operator{};
=======

    case google_firestore_v1_StructuredQuery_FieldFilter_Operator_ARRAY_CONTAINS:  // NOLINT
      return Filter::Operator::ArrayContains;

    case google_firestore_v1_StructuredQuery_FieldFilter_Operator_IN:
      return Filter::Operator::In;

    case google_firestore_v1_StructuredQuery_FieldFilter_Operator_ARRAY_CONTAINS_ANY:  // NOLINT
      return Filter::Operator::ArrayContainsAny;

    default:
      reader->Fail(StringFormat("Unhandled FieldFilter.op: %s", op));
      return Filter::Operator{};
  }
}

google_firestore_v1_StructuredQuery_Order* Serializer::EncodeOrderBys(
    const OrderByList& orders) const {
  auto* result = MakeArray<google_firestore_v1_StructuredQuery_Order>(
      CheckedSize(orders.size()));

  int i = 0;
  for (const OrderBy& order : orders) {
    auto& encoded_order = result[i];

    encoded_order.field.field_path = EncodeFieldPath(order.field());
    auto dir = order.ascending()
                   ? google_firestore_v1_StructuredQuery_Direction_ASCENDING
                   : google_firestore_v1_StructuredQuery_Direction_DESCENDING;
    encoded_order.direction = dir;

    ++i;
  }

  return result;
}

OrderByList Serializer::DecodeOrderBys(
    nanopb::Reader* reader,
    google_firestore_v1_StructuredQuery_Order* order_bys,
    pb_size_t size) const {
  OrderByList result;
  result = result.reserve(size);

  for (pb_size_t i = 0; i != size; ++i) {
    result = result.push_back(DecodeOrderBy(reader, order_bys[i]));
  }

  return result;
}

OrderBy Serializer::DecodeOrderBy(
    nanopb::Reader* reader,
    const google_firestore_v1_StructuredQuery_Order& order_by) const {
  auto field_path =
      FieldPath::FromServerFormat(DecodeString(order_by.field.field_path));

  Direction direction;
  switch (order_by.direction) {
    case google_firestore_v1_StructuredQuery_Direction_ASCENDING:
      direction = Direction::Ascending;
      break;

    case google_firestore_v1_StructuredQuery_Direction_DESCENDING:
      direction = Direction::Descending;
      break;

    default:
      reader->Fail(StringFormat(
          "Unrecognized google_firestore_v1_StructuredQuery_Direction %s",
          order_by.direction));
      return OrderBy{};
  }

  return OrderBy(std::move(field_path), direction);
}

google_firestore_v1_Cursor Serializer::EncodeBound(const Bound& bound) const {
  google_firestore_v1_Cursor result{};
  result.before = bound.before();

  auto count = CheckedSize(bound.position().size());
  result.values_count = count;
  result.values = MakeArray<google_firestore_v1_Value>(count);

  int i = 0;
  for (const FieldValue& field_value : bound.position()) {
    result.values[i] = EncodeFieldValue(field_value);
    ++i;
  }

  return result;
}

std::shared_ptr<Bound> Serializer::DecodeBound(
    nanopb::Reader* reader, const google_firestore_v1_Cursor& cursor) const {
  std::vector<FieldValue> index_components;
  index_components.reserve(cursor.values_count);

  for (pb_size_t i = 0; i != cursor.values_count; ++i) {
    FieldValue value = DecodeFieldValue(reader, cursor.values[i]);
    index_components.push_back(std::move(value));
>>>>>>> 89300254
  }
}

google_firestore_v1_StructuredQuery_Order* Serializer::EncodeOrderBys(
    const OrderByList& orders) const {
  auto* result = MakeArray<google_firestore_v1_StructuredQuery_Order>(
      CheckedSize(orders.size()));

  int i = 0;
  for (const OrderBy& order : orders) {
    auto& encoded_order = result[i];

<<<<<<< HEAD
    encoded_order.field.field_path = EncodeFieldPath(order.field());
    auto dir = order.ascending()
                   ? google_firestore_v1_StructuredQuery_Direction_ASCENDING
                   : google_firestore_v1_StructuredQuery_Direction_DESCENDING;
    encoded_order.direction = dir;

    ++i;
  }

  return result;
}

OrderByList Serializer::DecodeOrderBys(
    nanopb::Reader* reader,
    google_firestore_v1_StructuredQuery_Order* order_bys,
    pb_size_t size) const {
  OrderByList result;
  result = result.reserve(size);

  for (pb_size_t i = 0; i != size; ++i) {
    result = result.push_back(DecodeOrderBy(reader, order_bys[i]));
  }

  return result;
}

OrderBy Serializer::DecodeOrderBy(
    nanopb::Reader* reader,
    const google_firestore_v1_StructuredQuery_Order& order_by) const {
  auto field_path =
      FieldPath::FromServerFormat(DecodeString(order_by.field.field_path));

  Direction direction;
  switch (order_by.direction) {
    case google_firestore_v1_StructuredQuery_Direction_ASCENDING:
      direction = Direction::Ascending;
      break;

    case google_firestore_v1_StructuredQuery_Direction_DESCENDING:
      direction = Direction::Descending;
      break;

    default:
      reader->Fail(StringFormat(
          "Unrecognized google_firestore_v1_StructuredQuery_Direction %s",
          order_by.direction));
      return OrderBy{};
  }

  return OrderBy(std::move(field_path), direction);
}

google_firestore_v1_Cursor Serializer::EncodeBound(const Bound& bound) const {
  google_firestore_v1_Cursor result{};
  result.before = bound.before();

  auto count = CheckedSize(bound.position().size());
  result.values_count = count;
  result.values = MakeArray<google_firestore_v1_Value>(count);

  int i = 0;
  for (const FieldValue& field_value : bound.position()) {
    result.values[i] = EncodeFieldValue(field_value);
    ++i;
  }

  return result;
}

std::shared_ptr<Bound> Serializer::DecodeBound(
    nanopb::Reader* reader, const google_firestore_v1_Cursor& cursor) const {
  std::vector<FieldValue> index_components;
  index_components.reserve(cursor.values_count);

  for (pb_size_t i = 0; i != cursor.values_count; ++i) {
    FieldValue value = DecodeFieldValue(reader, cursor.values[i]);
    index_components.push_back(std::move(value));
  }

  return std::make_shared<Bound>(std::move(index_components), cursor.before);
}

=======
  return std::make_shared<Bound>(std::move(index_components), cursor.before);
}

>>>>>>> 89300254
/* static */
pb_bytes_array_t* Serializer::EncodeFieldPath(const FieldPath& field_path) {
  return EncodeString(field_path.CanonicalString());
}

/* static */
FieldPath Serializer::DecodeFieldPath(const pb_bytes_array_t* field_path) {
  absl::string_view str = MakeStringView(field_path);
  return FieldPath::FromServerFormat(str);
}

pb_bytes_array_t* Serializer::EncodeQueryPath(const ResourcePath& path) const {
  return EncodeResourceName(database_id_, path);
}

google_protobuf_Timestamp Serializer::EncodeVersion(
    const SnapshotVersion& version) {
  return EncodeTimestamp(version.timestamp());
}

google_protobuf_Timestamp Serializer::EncodeTimestamp(
    const Timestamp& timestamp_value) {
  google_protobuf_Timestamp result{};
  result.seconds = timestamp_value.seconds();
  result.nanos = timestamp_value.nanoseconds();
  return result;
}

SnapshotVersion Serializer::DecodeSnapshotVersion(
    nanopb::Reader* reader, const google_protobuf_Timestamp& proto) {
  return SnapshotVersion{DecodeTimestamp(reader, proto)};
}

Timestamp Serializer::DecodeTimestamp(
    nanopb::Reader* reader, const google_protobuf_Timestamp& timestamp_proto) {
  // The Timestamp ctor will assert if we provide values outside the valid
  // range. However, since we're decoding, a single corrupt byte could cause
  // this to occur, so we'll verify the ranges before passing them in since we'd
  // rather not abort in these situations.
  if (timestamp_proto.seconds < TimestampInternal::Min().seconds()) {
    reader->Fail(
        "Invalid message: timestamp beyond the earliest supported date");
  } else if (TimestampInternal::Max().seconds() < timestamp_proto.seconds) {
    reader->Fail("Invalid message: timestamp beyond the latest supported date");
  } else if (timestamp_proto.nanos < 0 || timestamp_proto.nanos > 999999999) {
    reader->Fail(
        "Invalid message: timestamp nanos must be between 0 and 999999999");
  }

  if (!reader->status().ok()) return Timestamp();
  return Timestamp{timestamp_proto.seconds, timestamp_proto.nanos};
}

FieldValue Serializer::DecodeReference(
    Reader* reader, const pb_bytes_array_t* resource_name_raw) const {
  ResourcePath resource_name =
      DecodeResourceName(reader, MakeStringView(resource_name_raw));
  ValidateDocumentKeyPath(reader, resource_name);
  DatabaseId database_id = DecodeDatabaseId(reader, resource_name);
  DocumentKey key = DecodeKey(reader, resource_name);

  return FieldValue::FromReference(std::move(database_id), std::move(key));
}

/* static */
GeoPoint Serializer::DecodeGeoPoint(nanopb::Reader* reader,
                                    const google_type_LatLng& latlng_proto) {
  // The GeoPoint ctor will assert if we provide values outside the valid range.
  // However, since we're decoding, a single corrupt byte could cause this to
  // occur, so we'll verify the ranges before passing them in since we'd rather
  // not abort in these situations.
  double latitude = latlng_proto.latitude;
  double longitude = latlng_proto.longitude;
  if (std::isnan(latitude) || latitude < -90 || 90 < latitude) {
    reader->Fail("Invalid message: Latitude must be in the range of [-90, 90]");
  } else if (std::isnan(longitude) || longitude < -180 || 180 < longitude) {
    reader->Fail(
        "Invalid message: Latitude must be in the range of [-180, 180]");
  }

  if (!reader->status().ok()) return GeoPoint();
  return GeoPoint(latitude, longitude);
}

google_firestore_v1_ArrayValue Serializer::EncodeArray(
    const std::vector<FieldValue>& array_value) const {
  google_firestore_v1_ArrayValue result{};

  pb_size_t count = CheckedSize(array_value.size());
  result.values_count = count;
  result.values = MakeArray<google_firestore_v1_Value>(count);

  size_t i = 0;
  for (const FieldValue& fv : array_value) {
    result.values[i++] = EncodeFieldValue(fv);
  }

  return result;
}

std::vector<FieldValue> Serializer::DecodeArray(
    nanopb::Reader* reader,
    const google_firestore_v1_ArrayValue& array_proto) const {
  std::vector<FieldValue> result;
  result.reserve(array_proto.values_count);

  for (size_t i = 0; i < array_proto.values_count; i++) {
    result.push_back(DecodeFieldValue(reader, array_proto.values[i]));
  }

  return result;
}

google_firestore_v1_MapValue Serializer::EncodeMapValue(
    const ObjectValue& object_value) const {
  google_firestore_v1_MapValue result{};

  pb_size_t count = CheckedSize(object_value.GetInternalValue().size());

  result.fields_count = count;
  result.fields = MakeArray<google_firestore_v1_MapValue_FieldsEntry>(count);

  int i = 0;
  for (const auto& kv : object_value.GetInternalValue()) {
    result.fields[i].key = EncodeString(kv.first);
    result.fields[i].value = EncodeFieldValue(kv.second);
    i++;
  }

  return result;
}

// TODO(varconst): everything below

MutationResult Serializer::DecodeMutationResult(
    const google_firestore_v1_WriteResult& write_result,
    const SnapshotVersion& commit_version) const {
  // TODO(varconst): implement.
  // - (MutationResult)decodedMutationResult:(GCFSWriteResult *)mutation
  //     commitVersion:(const SnapshotVersion &)commitVersion;
  return MutationResult{{}, {}};
}

std::unordered_map<std::string, std::string>
Serializer::EncodeListenRequestLabels(const QueryData& query_data) const {
  // TODO(varconst): implement.
  // - (nullable NSMutableDictionary<NSString *, NSString *> *)
  //     encodedListenRequestLabelsForQueryData: (const QueryData &)queryData;
  return {};
}

std::string Serializer::EncodeLabel(QueryPurpose purpose) const {
  // TODO(varconst): implement.
  // - (nullable NSString *)encodedLabelForPurpose:(QueryPurpose)purpose;
  return {};
}

std::unique_ptr<WatchChange> Serializer::DecodeWatchChange(
    nanopb::Reader* reader,
    const google_firestore_v1_ListenResponse& watch_change) const {
  // TODO(varconst): implement.
  // - (std::unique_ptr<WatchChange>)decodedWatchChange:
  //     (GCFSListenResponse *)watchChange;
  return {};
}

SnapshotVersion Serializer::DecodeVersion(
    nanopb::Reader* reader,
    const google_firestore_v1_ListenResponse& listen_response) const {
  // TODO(varconst): implement.
  // - (SnapshotVersion)versionFromListenResponse:
  //     (GCFSListenResponse *)watchChange;
  return {};
}

std::unique_ptr<WatchChange> Serializer::DecodeTargetChange(
    nanopb::Reader* reader,
    const google_firestore_v1_TargetChange& change) const {
  // TODO(varconst): implement.
  // - (std::unique_ptr<WatchChange>)decodedTargetChangeFromWatchChange:
  //     (GCFSTargetChange *)change;
  return {};
}

WatchTargetChangeState Serializer::DecodeTargetChangeState(
    nanopb::Reader* reader,
    const google_firestore_v1_TargetChange_TargetChangeType state) {
  // TODO(varconst): implement.
  // -(WatchTargetChangeState)decodedWatchTargetChangeState:
  //     (GCFSTargetChange_TargetChangeType)state;
  return {};
}

std::unique_ptr<WatchChange> Serializer::DecodeDocumentChange(
    nanopb::Reader* reader,
    const google_firestore_v1_DocumentChange& change) const {
  // TODO(varconst): implement.
  // -(std::unique_ptr<WatchChange>)decodedDocumentChange:
  //     (GCFSDocumentChange*)change;
  return {};
}

std::unique_ptr<WatchChange> Serializer::DecodeDocumentDelete(
    nanopb::Reader* reader,
    const google_firestore_v1_DocumentDelete& change) const {
  // TODO(varconst): implement.
  // -(std::unique_ptr<WatchChange>)decodedDocumentDelete:
  //     (GCFSDocumentDelete*)change;
  return {};
}

std::unique_ptr<WatchChange> Serializer::DecodeDocumentRemove(
    nanopb::Reader* reader,
    const google_firestore_v1_DocumentRemove& change) const {
  // TODO(varconst): implement.
  // -(std::unique_ptr<WatchChange>)decodedDocumentRemove:
  //     (GCFSDocumentRemove*)change;
  return {};
}

std::unique_ptr<WatchChange> Serializer::DecodeExistenceFilterWatchChange(
    nanopb::Reader* reader,
    const google_firestore_v1_ExistenceFilter& filter) const {
  // TODO(varconst): implement.
  // -(std::unique_ptr<WatchChange>) decodedExistenceFilterWatchChange:
  //     (GCFSExistenceFilter*)filter;
  return {};
}

}  // namespace remote
}  // namespace firestore
}  // namespace firebase<|MERGE_RESOLUTION|>--- conflicted
+++ resolved
@@ -1262,21 +1262,6 @@
 
     case google_firestore_v1_StructuredQuery_FieldFilter_Operator_EQUAL:
       return Filter::Operator::Equal;
-<<<<<<< HEAD
-
-    case google_firestore_v1_StructuredQuery_FieldFilter_Operator_ARRAY_CONTAINS:  // NOLINT
-      return Filter::Operator::ArrayContains;
-
-    case google_firestore_v1_StructuredQuery_FieldFilter_Operator_IN:
-      return Filter::Operator::In;
-
-    case google_firestore_v1_StructuredQuery_FieldFilter_Operator_ARRAY_CONTAINS_ANY:  // NOLINT
-      return Filter::Operator::ArrayContainsAny;
-
-    default:
-      reader->Fail(StringFormat("Unhandled FieldFilter.op: %s", op));
-      return Filter::Operator{};
-=======
 
     case google_firestore_v1_StructuredQuery_FieldFilter_Operator_ARRAY_CONTAINS:  // NOLINT
       return Filter::Operator::ArrayContains;
@@ -1379,7 +1364,6 @@
   for (pb_size_t i = 0; i != cursor.values_count; ++i) {
     FieldValue value = DecodeFieldValue(reader, cursor.values[i]);
     index_components.push_back(std::move(value));
->>>>>>> 89300254
   }
 }
 
@@ -1392,94 +1376,9 @@
   for (const OrderBy& order : orders) {
     auto& encoded_order = result[i];
 
-<<<<<<< HEAD
-    encoded_order.field.field_path = EncodeFieldPath(order.field());
-    auto dir = order.ascending()
-                   ? google_firestore_v1_StructuredQuery_Direction_ASCENDING
-                   : google_firestore_v1_StructuredQuery_Direction_DESCENDING;
-    encoded_order.direction = dir;
-
-    ++i;
-  }
-
-  return result;
-}
-
-OrderByList Serializer::DecodeOrderBys(
-    nanopb::Reader* reader,
-    google_firestore_v1_StructuredQuery_Order* order_bys,
-    pb_size_t size) const {
-  OrderByList result;
-  result = result.reserve(size);
-
-  for (pb_size_t i = 0; i != size; ++i) {
-    result = result.push_back(DecodeOrderBy(reader, order_bys[i]));
-  }
-
-  return result;
-}
-
-OrderBy Serializer::DecodeOrderBy(
-    nanopb::Reader* reader,
-    const google_firestore_v1_StructuredQuery_Order& order_by) const {
-  auto field_path =
-      FieldPath::FromServerFormat(DecodeString(order_by.field.field_path));
-
-  Direction direction;
-  switch (order_by.direction) {
-    case google_firestore_v1_StructuredQuery_Direction_ASCENDING:
-      direction = Direction::Ascending;
-      break;
-
-    case google_firestore_v1_StructuredQuery_Direction_DESCENDING:
-      direction = Direction::Descending;
-      break;
-
-    default:
-      reader->Fail(StringFormat(
-          "Unrecognized google_firestore_v1_StructuredQuery_Direction %s",
-          order_by.direction));
-      return OrderBy{};
-  }
-
-  return OrderBy(std::move(field_path), direction);
-}
-
-google_firestore_v1_Cursor Serializer::EncodeBound(const Bound& bound) const {
-  google_firestore_v1_Cursor result{};
-  result.before = bound.before();
-
-  auto count = CheckedSize(bound.position().size());
-  result.values_count = count;
-  result.values = MakeArray<google_firestore_v1_Value>(count);
-
-  int i = 0;
-  for (const FieldValue& field_value : bound.position()) {
-    result.values[i] = EncodeFieldValue(field_value);
-    ++i;
-  }
-
-  return result;
-}
-
-std::shared_ptr<Bound> Serializer::DecodeBound(
-    nanopb::Reader* reader, const google_firestore_v1_Cursor& cursor) const {
-  std::vector<FieldValue> index_components;
-  index_components.reserve(cursor.values_count);
-
-  for (pb_size_t i = 0; i != cursor.values_count; ++i) {
-    FieldValue value = DecodeFieldValue(reader, cursor.values[i]);
-    index_components.push_back(std::move(value));
-  }
-
   return std::make_shared<Bound>(std::move(index_components), cursor.before);
 }
 
-=======
-  return std::make_shared<Bound>(std::move(index_components), cursor.before);
-}
-
->>>>>>> 89300254
 /* static */
 pb_bytes_array_t* Serializer::EncodeFieldPath(const FieldPath& field_path) {
   return EncodeString(field_path.CanonicalString());
