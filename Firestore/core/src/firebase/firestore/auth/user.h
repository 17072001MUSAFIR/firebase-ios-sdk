/*
 * Copyright 2018 Google
 *
 * Licensed under the Apache License, Version 2.0 (the "License");
 * you may not use this file except in compliance with the License.
 * You may obtain a copy of the License at
 *
 *      http://www.apache.org/licenses/LICENSE-2.0
 *
 * Unless required by applicable law or agreed to in writing, software
 * distributed under the License is distributed on an "AS IS" BASIS,
 * WITHOUT WARRANTIES OR CONDITIONS OF ANY KIND, either express or implied.
 * See the License for the specific language governing permissions and
 * limitations under the License.
 */

#ifndef FIRESTORE_CORE_SRC_FIREBASE_FIRESTORE_AUTH_USER_H_
#define FIRESTORE_CORE_SRC_FIREBASE_FIRESTORE_AUTH_USER_H_

#if defined(__OBJC__)
#import <Foundation/Foundation.h>
#include "Firestore/core/src/firebase/firestore/util/string_apple.h"
#endif  // defined(__OBJC__)

#include <string>

#include "absl/strings/string_view.h"

namespace firebase {
namespace firestore {
namespace auth {

/**
 * Simple wrapper around a nullable UID. Mostly exists to make code more
 * readable and for compatibility with other clients where map keys cannot be
 * null.
 */
class User {
 public:
  /** Construct an unauthenticated user. */
  User();

  /** Construct an authenticated user with the given UID. */
  explicit User(const absl::string_view uid);

#if defined(__OBJC__)
  explicit User(NSString* uid)
      : User(firebase::firestore::util::MakeStringView(uid)) {
  }
#endif  // defined(__OBJC__)

  const std::string& uid() const {
    return uid_;
  }

  // PORTING NOTE: Here use more clear naming is_authenticated() instead of
  // is_unauthenticated().
  bool is_authenticated() const {
    return is_authenticated_;
  }

  /** Returns an unauthenticated instance. */
  static const User& Unauthenticated();

  User& operator=(const User& other) = default;

  friend bool operator==(const User& lhs, const User& rhs);

 private:
  std::string uid_;
  bool is_authenticated_;
};

inline bool operator==(const User& lhs, const User& rhs) {
  return lhs.is_authenticated_ == rhs.is_authenticated_ &&
         (!lhs.is_authenticated_ || lhs.uid_ == rhs.uid_);
}

inline bool operator!=(const User& lhs, const User& rhs) {
  return !(lhs == rhs);
}

// Specializations of std::hash is prohibited. We define a hash function to be
// passed through manually.
struct HashUser {
  inline int64_t operator()(const User& user) const {
    return std::hash<std::string>{}(user.uid());
<<<<<<< HEAD
  }  // namespace auth
};   // namespace firestore
=======
  }
};
>>>>>>> 9fb7911e

}  // namespace auth
}  // namespace firestore
}  // namespace firebase

#endif  // FIRESTORE_CORE_SRC_FIREBASE_FIRESTORE_AUTH_USER_H_<|MERGE_RESOLUTION|>--- conflicted
+++ resolved
@@ -85,13 +85,8 @@
 struct HashUser {
   inline int64_t operator()(const User& user) const {
     return std::hash<std::string>{}(user.uid());
-<<<<<<< HEAD
-  }  // namespace auth
-};   // namespace firestore
-=======
   }
 };
->>>>>>> 9fb7911e
 
 }  // namespace auth
 }  // namespace firestore
