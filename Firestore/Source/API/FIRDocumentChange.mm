/*
 * Copyright 2017 Google
 *
 * Licensed under the Apache License, Version 2.0 (the "License");
 * you may not use this file except in compliance with the License.
 * You may obtain a copy of the License at
 *
 *      http://www.apache.org/licenses/LICENSE-2.0
 *
 * Unless required by applicable law or agreed to in writing, software
 * distributed under the License is distributed on an "AS IS" BASIS,
 * WITHOUT WARRANTIES OR CONDITIONS OF ANY KIND, either express or implied.
 * See the License for the specific language governing permissions and
 * limitations under the License.
 */

#import "FIRDocumentChange.h"

#import "Firestore/Source/API/FIRDocumentSnapshot+Internal.h"
#import "Firestore/Source/Core/FSTQuery.h"
#import "Firestore/Source/Core/FSTViewSnapshot.h"
#import "Firestore/Source/Model/FSTDocument.h"
#import "Firestore/Source/Model/FSTDocumentSet.h"

#include "Firestore/core/src/firebase/firestore/util/hard_assert.h"

using firebase::firestore::core::DocumentViewChangeType;

NS_ASSUME_NONNULL_BEGIN

@interface FIRDocumentChange ()

- (instancetype)initWithType:(FIRDocumentChangeType)type
                    document:(FIRDocumentSnapshot *)document
                    oldIndex:(NSUInteger)oldIndex
                    newIndex:(NSUInteger)newIndex NS_DESIGNATED_INITIALIZER;

@end

@implementation FIRDocumentChange (Internal)

+ (FIRDocumentChangeType)documentChangeTypeForChange:(FSTDocumentViewChange *)change {
<<<<<<< HEAD
  if (change.type == DocumentViewChangeType::Added) {
    return FIRDocumentChangeTypeAdded;
  } else if (change.type == DocumentViewChangeType::Modified ||
             change.type == DocumentViewChangeType::Metadata) {
    return FIRDocumentChangeTypeModified;
  } else if (change.type == DocumentViewChangeType::Removed) {
    return FIRDocumentChangeTypeRemoved;
  } else {
    HARD_FAIL("Unknown FSTDocumentViewChange: %s", change.type);
=======
  switch (change.type) {
    case DocumentViewChangeType::kAdded:
      return FIRDocumentChangeTypeAdded;
    case DocumentViewChangeType::kModified:
    case DocumentViewChangeType::kMetadata:
      return FIRDocumentChangeTypeModified;
    case DocumentViewChangeType::kRemoved:
      return FIRDocumentChangeTypeRemoved;
>>>>>>> 0a58581b
  }

  HARD_FAIL("Unknown DocumentViewChangeTyp: %s", change.type);
}

+ (NSArray<FIRDocumentChange *> *)documentChangesForSnapshot:(FSTViewSnapshot *)snapshot
                                      includeMetadataChanges:(BOOL)includeMetadataChanges
                                                   firestore:(FIRFirestore *)firestore {
  if (snapshot.oldDocuments.isEmpty) {
    // Special case the first snapshot because index calculation is easy and fast. Also all changes
    // on the first snapshot are adds so there are also no metadata-only changes to filter out.
    FSTDocument *_Nullable lastDocument = nil;
    NSUInteger index = 0;
    NSMutableArray<FIRDocumentChange *> *changes = [NSMutableArray array];
    for (FSTDocumentViewChange *change in snapshot.documentChanges) {
      FIRQueryDocumentSnapshot *document = [FIRQueryDocumentSnapshot
          snapshotWithFirestore:firestore
                    documentKey:change.document.key
                       document:change.document
                      fromCache:snapshot.isFromCache
               hasPendingWrites:snapshot.mutatedKeys.contains(change.document.key)];
<<<<<<< HEAD
      HARD_ASSERT(change.type == DocumentViewChangeType::Added,
=======
      HARD_ASSERT(change.type == DocumentViewChangeType::kAdded,
>>>>>>> 0a58581b
                  "Invalid event type for first snapshot");
      HARD_ASSERT(!lastDocument || snapshot.query.comparator(lastDocument, change.document) ==
                                       NSOrderedAscending,
                  "Got added events in wrong order");
      [changes addObject:[[FIRDocumentChange alloc] initWithType:FIRDocumentChangeTypeAdded
                                                        document:document
                                                        oldIndex:NSNotFound
                                                        newIndex:index++]];
    }
    return changes;
  } else {
    // A DocumentSet that is updated incrementally as changes are applied to use to lookup the index
    // of a document.
    FSTDocumentSet *indexTracker = snapshot.oldDocuments;
    NSMutableArray<FIRDocumentChange *> *changes = [NSMutableArray array];
    for (FSTDocumentViewChange *change in snapshot.documentChanges) {
<<<<<<< HEAD
      if (!includeMetadataChanges && change.type == DocumentViewChangeType::Metadata) {
=======
      if (!includeMetadataChanges && change.type == DocumentViewChangeType::kMetadata) {
>>>>>>> 0a58581b
        continue;
      }

      FIRQueryDocumentSnapshot *document = [FIRQueryDocumentSnapshot
          snapshotWithFirestore:firestore
                    documentKey:change.document.key
                       document:change.document
                      fromCache:snapshot.isFromCache
               hasPendingWrites:snapshot.mutatedKeys.contains(change.document.key)];

      NSUInteger oldIndex = NSNotFound;
      NSUInteger newIndex = NSNotFound;
<<<<<<< HEAD
      if (change.type != DocumentViewChangeType::Added) {
=======
      if (change.type != DocumentViewChangeType::kAdded) {
>>>>>>> 0a58581b
        oldIndex = [indexTracker indexOfKey:change.document.key];
        HARD_ASSERT(oldIndex != NSNotFound, "Index for document not found");
        indexTracker = [indexTracker documentSetByRemovingKey:change.document.key];
      }
<<<<<<< HEAD
      if (change.type != DocumentViewChangeType::Removed) {
=======
      if (change.type != DocumentViewChangeType::kRemoved) {
>>>>>>> 0a58581b
        indexTracker = [indexTracker documentSetByAddingDocument:change.document];
        newIndex = [indexTracker indexOfKey:change.document.key];
      }
      [FIRDocumentChange documentChangeTypeForChange:change];
      FIRDocumentChangeType type = [FIRDocumentChange documentChangeTypeForChange:change];
      [changes addObject:[[FIRDocumentChange alloc] initWithType:type
                                                        document:document
                                                        oldIndex:oldIndex
                                                        newIndex:newIndex]];
    }
    return changes;
  }
}

@end

@implementation FIRDocumentChange

- (instancetype)initWithType:(FIRDocumentChangeType)type
                    document:(FIRQueryDocumentSnapshot *)document
                    oldIndex:(NSUInteger)oldIndex
                    newIndex:(NSUInteger)newIndex {
  if (self = [super init]) {
    _type = type;
    _document = document;
    _oldIndex = oldIndex;
    _newIndex = newIndex;
  }
  return self;
}

- (BOOL)isEqual:(nullable id)other {
  if (other == self) return YES;
  if (![other isKindOfClass:[FIRDocumentChange class]]) return NO;

  FIRDocumentChange *change = (FIRDocumentChange *)other;
  return self.type == change.type && [self.document isEqual:change.document] &&
         self.oldIndex == change.oldIndex && self.newIndex == change.newIndex;
}

- (NSUInteger)hash {
  NSUInteger result = (NSUInteger)self.type;
  result = result * 31u + [self.document hash];
  result = result * 31u + (NSUInteger)self.oldIndex;
  result = result * 31u + (NSUInteger)self.newIndex;
  return result;
}

@end

NS_ASSUME_NONNULL_END<|MERGE_RESOLUTION|>--- conflicted
+++ resolved
@@ -40,17 +40,6 @@
 @implementation FIRDocumentChange (Internal)
 
 + (FIRDocumentChangeType)documentChangeTypeForChange:(FSTDocumentViewChange *)change {
-<<<<<<< HEAD
-  if (change.type == DocumentViewChangeType::Added) {
-    return FIRDocumentChangeTypeAdded;
-  } else if (change.type == DocumentViewChangeType::Modified ||
-             change.type == DocumentViewChangeType::Metadata) {
-    return FIRDocumentChangeTypeModified;
-  } else if (change.type == DocumentViewChangeType::Removed) {
-    return FIRDocumentChangeTypeRemoved;
-  } else {
-    HARD_FAIL("Unknown FSTDocumentViewChange: %s", change.type);
-=======
   switch (change.type) {
     case DocumentViewChangeType::kAdded:
       return FIRDocumentChangeTypeAdded;
@@ -59,7 +48,6 @@
       return FIRDocumentChangeTypeModified;
     case DocumentViewChangeType::kRemoved:
       return FIRDocumentChangeTypeRemoved;
->>>>>>> 0a58581b
   }
 
   HARD_FAIL("Unknown DocumentViewChangeTyp: %s", change.type);
@@ -81,11 +69,7 @@
                        document:change.document
                       fromCache:snapshot.isFromCache
                hasPendingWrites:snapshot.mutatedKeys.contains(change.document.key)];
-<<<<<<< HEAD
-      HARD_ASSERT(change.type == DocumentViewChangeType::Added,
-=======
       HARD_ASSERT(change.type == DocumentViewChangeType::kAdded,
->>>>>>> 0a58581b
                   "Invalid event type for first snapshot");
       HARD_ASSERT(!lastDocument || snapshot.query.comparator(lastDocument, change.document) ==
                                        NSOrderedAscending,
@@ -102,11 +86,7 @@
     FSTDocumentSet *indexTracker = snapshot.oldDocuments;
     NSMutableArray<FIRDocumentChange *> *changes = [NSMutableArray array];
     for (FSTDocumentViewChange *change in snapshot.documentChanges) {
-<<<<<<< HEAD
-      if (!includeMetadataChanges && change.type == DocumentViewChangeType::Metadata) {
-=======
       if (!includeMetadataChanges && change.type == DocumentViewChangeType::kMetadata) {
->>>>>>> 0a58581b
         continue;
       }
 
@@ -119,20 +99,12 @@
 
       NSUInteger oldIndex = NSNotFound;
       NSUInteger newIndex = NSNotFound;
-<<<<<<< HEAD
-      if (change.type != DocumentViewChangeType::Added) {
-=======
       if (change.type != DocumentViewChangeType::kAdded) {
->>>>>>> 0a58581b
         oldIndex = [indexTracker indexOfKey:change.document.key];
         HARD_ASSERT(oldIndex != NSNotFound, "Index for document not found");
         indexTracker = [indexTracker documentSetByRemovingKey:change.document.key];
       }
-<<<<<<< HEAD
-      if (change.type != DocumentViewChangeType::Removed) {
-=======
       if (change.type != DocumentViewChangeType::kRemoved) {
->>>>>>> 0a58581b
         indexTracker = [indexTracker documentSetByAddingDocument:change.document];
         newIndex = [indexTracker indexOfKey:change.document.key];
       }
