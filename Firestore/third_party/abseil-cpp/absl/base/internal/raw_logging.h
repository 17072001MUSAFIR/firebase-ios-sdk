--- conflicted
+++ resolved
@@ -80,15 +80,6 @@
         absl_raw_logging_internal_basename, __LINE__, message);       \
   } while (0)
 
-<<<<<<< HEAD
-#define ABSL_INTERNAL_CHECK(condition, message)               \
-  do {                                                        \
-    if (ABSL_PREDICT_FALSE(!(condition))) {                   \
-      std::string death_message = "Check " #condition " failed: "; \
-      death_message += std::string(message);                       \
-      ABSL_INTERNAL_LOG(FATAL, death_message);                \
-    }                                                         \
-=======
 #define ABSL_INTERNAL_CHECK(condition, message)                    \
   do {                                                             \
     if (ABSL_PREDICT_FALSE(!(condition))) {                        \
@@ -96,7 +87,6 @@
       death_message += std::string(message);                       \
       ABSL_INTERNAL_LOG(FATAL, death_message);                     \
     }                                                              \
->>>>>>> f75dc2d8
   } while (0)
 
 #define ABSL_RAW_LOGGING_INTERNAL_INFO ::absl::LogSeverity::kInfo
