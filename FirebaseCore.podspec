Pod::Spec.new do |s|
  s.name             = 'FirebaseCore'
<<<<<<< HEAD
  s.version          = '6.2.0'
=======
  s.version          = '6.1.0'
>>>>>>> 31086429
  s.summary          = 'Firebase Core for iOS (plus community support for macOS and tvOS)'

  s.description      = <<-DESC
Firebase Core includes FIRApp and FIROptions which provide central configuration for other Firebase services.
                       DESC

  s.homepage         = 'https://firebase.google.com'
  s.license          = { :type => 'Apache', :file => 'LICENSE' }
  s.authors          = 'Google, Inc.'

  s.source           = {
    :git => 'https://github.com/firebase/firebase-ios-sdk.git',
    :tag => 'Core-' + s.version.to_s
  }
  s.social_media_url = 'https://twitter.com/Firebase'
  s.ios.deployment_target = '8.0'
  s.osx.deployment_target = '10.11'
  s.tvos.deployment_target = '10.0'

  s.cocoapods_version = '>= 1.4.0'
  s.static_framework = true
  s.prefix_header_file = false

  s.source_files = 'Firebase/Core/**/*.[mh]'
  s.public_header_files = 'Firebase/Core/Public/*.h', 'Firebase/Core/Private/*.h'
  s.private_header_files = 'Firebase/Core/Private/*.h'
  s.framework = 'Foundation'
  s.dependency 'GoogleUtilities/Environment', '~> 6.2'
  s.dependency 'GoogleUtilities/Logger', '~> 6.2'
  s.dependency 'FirebaseCoreDiagnosticsInterop', '~> 0.1'
  s.dependency 'FirebaseCoreDiagnostics', '~> 0.1'

  s.pod_target_xcconfig = {
    'GCC_C_LANGUAGE_STANDARD' => 'c99',
    'GCC_PREPROCESSOR_DEFINITIONS' =>
      'FIRCore_VERSION=' + s.version.to_s + ' Firebase_VERSION=6.5.0',
    'OTHER_CFLAGS' => '-fno-autolink'
  }
  s.test_spec 'unit' do |unit_tests|
    unit_tests.source_files = 'Example/Core/Tests/**/*.[mh]'
    unit_tests.requires_app_host = true
    unit_tests.dependency 'OCMock'
    unit_tests.resources = 'Example/Core/App/GoogleService-Info.plist'
  end
end<|MERGE_RESOLUTION|>--- conflicted
+++ resolved
@@ -1,10 +1,6 @@
 Pod::Spec.new do |s|
   s.name             = 'FirebaseCore'
-<<<<<<< HEAD
   s.version          = '6.2.0'
-=======
-  s.version          = '6.1.0'
->>>>>>> 31086429
   s.summary          = 'Firebase Core for iOS (plus community support for macOS and tvOS)'
 
   s.description      = <<-DESC
